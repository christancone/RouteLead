--- conflicted
+++ resolved
@@ -5,12 +5,9 @@
 // 3. Use Constants.expoConfig.extra.API_BASE
 
 export const Config = {
-<<<<<<< HEAD
   API_BASE: 'https://b45ad41bf453.ngrok-free.app/api',
   // API_BASE: 'https://cfff68828281.ngrok-free.app/api',
-=======
-  API_BASE: 'https://routelead.bigpythondaddy.com/api',
->>>>>>> dc4a0cf7
+
   // Add other configuration constants here as needed
   
   // Example of how to use environment variables:
