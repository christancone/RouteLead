--- conflicted
+++ resolved
@@ -40,12 +40,7 @@
       if (error) throw error;
 
       if (data?.user) {
-<<<<<<< HEAD
-        const userRole = data.user?.user_metadata?.role;
-        if (userRole === 'CUSTOMER') {
-          router.replace('/pages/customer/Dashboard');
-        } else if (userRole === 'DRIVER') {
-=======
+
         // Fetch the latest role from the profile to avoid using stale context
         const { data: profile } = await supabase
           .from('profiles')
@@ -59,7 +54,7 @@
         if (role === 'CUSTOMER') {
           router.replace('/pages/customer/Dashboard');
         } else if (role === 'DRIVER') {
->>>>>>> 5079e970
+
           router.replace('/pages/driver/Dashboard');
         } else {
           // Default fallback
