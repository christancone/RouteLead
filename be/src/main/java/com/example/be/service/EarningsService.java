--- conflicted
+++ resolved
@@ -147,13 +147,7 @@
                 .netAmount(earnings.getNetAmount())
                 .status(earnings.getStatus())
                 .earnedAt(earnings.getEarnedAt())
-<<<<<<< HEAD
-                .updatedAt(earnings.getUpdatedAt())
-                .updatedAt(earnings.getUpdatedAt())
-                .originLocation(earnings.getBid().getRequest().getPickupLat() + ", " + earnings.getBid().getRequest().getPickupLng())
-                .destinationLocation(earnings.getBid().getRequest().getDropoffLat() + ", " + earnings.getBid().getRequest().getDropoffLng())
-=======
->>>>>>> 328d7aca
+
                 .build();
     }
     
