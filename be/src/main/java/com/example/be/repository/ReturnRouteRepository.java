--- conflicted
+++ resolved
@@ -128,7 +128,7 @@
 
     @Query(value = "SELECT * FROM return_routes WHERE id = :routeId AND driver_id = :driverId", nativeQuery = true)
     java.util.Optional<ReturnRoute> findByIdAndDriverId(@Param("routeId") UUID routeId, @Param("driverId") UUID driverId);
-<<<<<<< HEAD
+
 
     /**
      * Find routes where bidding should end automatically (departure_time - 2 hours <= cutoff time)
@@ -142,12 +142,12 @@
         ORDER BY departure_time ASC
         """, nativeQuery = true)
     List<ReturnRoute> findRoutesForAutomaticBidding(@Param("biddingCutoffTime") java.time.LocalDateTime biddingCutoffTime);
-=======
+
     
     /**
      * Find routes where bidding should be closed (departure time is within 3 hours)
      */
     @Query(value = "SELECT * FROM return_routes WHERE departure_time <= :closingTime AND status = 'INITIATED'", nativeQuery = true)
     List<ReturnRoute> findRoutesForBidClosing(@Param("closingTime") ZonedDateTime closingTime);
->>>>>>> 580601bf
+
 }